--- conflicted
+++ resolved
@@ -1,9 +1,5 @@
 <div draggable=true class="card">
-<<<<<<< HEAD
-    <img class="card-img-top" src="/topics/fft" alt="Card image cap" style="width: 100%;max-height: 200px;">
-=======
     <img class="card-img-top" src="../topics/fft" alt="Card image cap" style="width: 100%;max-height: 200px;">
->>>>>>> 9fed43b9
     <div class="card-block text-pane" style="height: 200px;">
         <div class="conversation-wrapper" style="height: 80%;overflow-y: auto;">
             <p class="card-text text-left" ng-repeat="text in $root.textObjects" ng-model="text">{{ text.transcription }}</p>
